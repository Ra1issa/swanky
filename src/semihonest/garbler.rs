--- conflicted
+++ resolved
@@ -5,20 +5,12 @@
 // See LICENSE for licensing information.
 
 use crate::errors::Error;
-<<<<<<< HEAD
-use fancy_garbling::{Fancy, Garbler as Gb, Wire};
-use ocelot::ot::Sender as OtSender;
-use rand::{CryptoRng, Rng, RngCore, SeedableRng};
-use scuttlebutt::{AbstractChannel, Block, SemiHonest};
-=======
-// use fancy_garbling::error::GarblerError;
 use fancy_garbling::{Fancy, FancyInput, Garbler as Gb, Wire};
 use ocelot::ot::Sender as OtSender;
 use rand::{CryptoRng, Rng, RngCore, SeedableRng};
-use scuttlebutt::{Block, Channel, SemiHonest, AbstractChannel};
+use scuttlebutt::{AbstractChannel, Block, Channel, SemiHonest};
 use std::fmt::Debug;
 use std::io::{Read, Write};
->>>>>>> b2c65651
 
 /// Semi-honest garbler.
 pub struct Garbler<C, RNG, OT> {
@@ -60,9 +52,6 @@
     }
 
     #[inline]
-<<<<<<< HEAD
-    pub fn garbler_input(&mut self, val: u16, modulus: u16) -> Result<Wire, Error> {
-=======
     fn _evaluator_input(&mut self, delta: &Wire, q: u16) -> (Wire, Vec<(Block, Block)>) {
         let len = (q as f32).log(2.0).ceil() as u16;
         let mut wire = Wire::zero(q);
@@ -86,7 +75,6 @@
     > FancyInput for Garbler<R, W, RNG, OT>
 {
     fn encode(&mut self, val: u16, modulus: u16) -> Result<Wire, Error> {
->>>>>>> b2c65651
         let (mine, theirs) = self.garbler.encode_wire(val, modulus);
         self.garbler.send_wire(&theirs)?;
         self.channel.flush()?;
